--- conflicted
+++ resolved
@@ -164,7 +164,6 @@
     raise ValueError(f"Unsupported file type: {ext}")
 
 
-<<<<<<< HEAD
 async def process_student(material, student, base_text, file_ext, original_slides, return_file):
     info = student.disability_info.strip()
     if not info:
@@ -277,20 +276,6 @@
 
 
 async def generate_adapted_lessons(material, students, return_file=False):
-=======
-
-# Main pipeline
-def generate_adapted_lessons(material, students, return_file=False):
-    """
-    Given a learning material and a list of students:
-    - Classifies disabilities
-    - Generates adaptation strategies
-    - Adapts lesson content accordingly
-    - Optionally generates audio or file-based output (PDF, DOCX, PPTX)
-    
-    Returns a dictionary keyed by student ID with tailored adaptation metadata.
-    """
->>>>>>> 3716d8c9
     file_ext = material.file.path.split('.')[-1].lower()
     adapted_lessons = {}
 
