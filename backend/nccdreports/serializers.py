from rest_framework import serializers
from .models import NCCDreport, LessonEffectivenessRecord


class NCCDreportSerializer(serializers.ModelSerializer):
    """
    Serializer for the NCCDreport model. 
    Includes computed fields for evidence URL and disability status.
    """
    evidence_url = serializers.SerializerMethodField(read_only=True)
<<<<<<< HEAD
    has_diagonsed_disability = serializers.SerializerMethodField(
        read_only=True)
=======
    has_diagonsed_disability = serializers.SerializerMethodField(read_only=True)
    has_evidence = serializers.BooleanField(required=False)
>>>>>>> 4b41f5db

    class Meta:
        model = NCCDreport
        fields = [
            'id',
            'student',
            'status',
            'has_diagonsed_disability',
            'disability_category',
            'level_of_adjustment',
            'under_dda',
            'additional_comments',
            'evidence',
            'evidence_url',
            'has_evidence'
        ]

        read_only_fields = ['has_diagonsed_disability', 'evidence_url']

    def get_evidence_url(self, obj):
        """
        Returns the full URL to the uploaded evidence file if it exists.
        """
        request = self.context.get('request')
        if obj.evidence and request:
            return request.build_absolute_uri(obj.evidence.url)
        return None

    def get_has_diagonsed_disability(self, obj):
        """
        Returns whether the student has a diagnosed disability by checking the related field.
        """
        return obj.has_diagonsed_disability


class LessonEffectivenessRecordSerializer(serializers.ModelSerializer):
    """
    Serializer for the LessonEffectivenessRecord model.
    """
    class Meta:
        model = LessonEffectivenessRecord
        fields = '__all__'<|MERGE_RESOLUTION|>--- conflicted
+++ resolved
@@ -8,13 +8,8 @@
     Includes computed fields for evidence URL and disability status.
     """
     evidence_url = serializers.SerializerMethodField(read_only=True)
-<<<<<<< HEAD
-    has_diagonsed_disability = serializers.SerializerMethodField(
-        read_only=True)
-=======
     has_diagonsed_disability = serializers.SerializerMethodField(read_only=True)
     has_evidence = serializers.BooleanField(required=False)
->>>>>>> 4b41f5db
 
     class Meta:
         model = NCCDreport
