--- conflicted
+++ resolved
@@ -23,9 +23,6 @@
 const Students = () => {
   return (
     <PageWrapper>
-<<<<<<< HEAD
-      <Typography variant="h1">Classes</Typography>
-=======
       {/* Header section of the page */}
       <Box display = "flex" justifyContent="space-between" alignItems ="center" mb={3}>
         <Typography variant="h4">Students</Typography>
@@ -51,7 +48,6 @@
             </Grid>
         ))}
       </Grid>
->>>>>>> f94fd0b0
     </PageWrapper>
   );
 };
